""" This script demonstrates how to use the algebraic_value_editing library to generate comparisons
between two prompts. """

# %%
from typing import List
from transformer_lens.HookedTransformer import HookedTransformer

from algebraic_value_editing import completion_utils, utils
from algebraic_value_editing.prompt_utils import RichPrompt, get_x_vector

<<<<<<< HEAD
utils.enable_ipython_reload()
=======
import torch 
from algebraic_value_editing import hook_utils
>>>>>>> 114c4cc0

# %%
model: HookedTransformer = HookedTransformer.from_pretrained(
    model_name="gpt2-xl",
    device="cpu",
)
_ = model.to("cuda:1")

# %%

for prompt in ("I love dogs", " wedding"):
    tokens: torch.Tensor = model.to_tokens(prompt)
    next_logits = model(tokens)
    # Greedily sample token at each position and then decode to string
    next_tokens = torch.argmax(next_logits, dim=-1)
    next_tokens_str = list(map(model.to_string, next_tokens[0]))

    print(f"For prompt tokenization {model.to_str_tokens(tokens)}")
    print(f"Greedy next tokens are {next_tokens_str}\n")

# Test the corresponding ActivationAddition
act_add = RichPrompt(prompt=" wedding", coeff=1.0, act_name=6)
hook_fns = hook_utils.hook_fns_from_rich_prompts(model=model, rich_prompts=[act_add])
try:
    for act_name, hook_fn in hook_fns.items():
        model.add_hook(act_name, hook_fn)
    
    tokens: torch.Tensor = model.to_tokens("I love dogs")
    output_logits = model(tokens)

    output_tokens = torch.argmax(output_logits, dim=-1)
    output_tokens_str = list(map(model.to_string, output_tokens[0]))
    print(f"For prompt tokenization {model.to_str_tokens(tokens)}")
    print(f"Wedding-modified tokens are {output_tokens_str}\n")
finally:
    model.remove_all_hook_fns()

# %%
# Get top 5 tokens 
act_adds = [RichPrompt(prompt="Love ", coeff=5.0, act_name=6),
RichPrompt(prompt="Hate", coeff=-5.0, act_name=6)]
hook_fns = hook_utils.hook_fns_from_rich_prompts(model=model, rich_prompts=act_adds)
try:
    # for act_name, hook_fn in hook_fns.items():
    #     model.add_hook(act_name, hook_fn)
    
    tokens: torch.Tensor = model.to_tokens("I hate you because")
    output_logits = model(tokens)
    
    output_tokens = torch.topk(output_logits, k=5, dim=-1).indices
    pos: int = 2
    output_tokens_str = list(map(model.to_string, output_tokens[0,pos]))
    print(f"For prompt tokenization {model.to_str_tokens(tokens)}")
    print(f"After modification, the 5 tokens at pos={pos} are {output_tokens_str}\n")
finally:
    model.remove_all_hook_fns()

# %%
rich_prompts: List[RichPrompt] = [
    *get_x_vector(
        prompt1="Happy",
        prompt2=" ",
        coeff=2000,
        act_name=20,
        model=model,
        pad_method="tokens_right",
    ),
]

completion_utils.print_n_comparisons(
    prompt=(
        "Yesterday, my dog died. Today, I got denied for a raise. I'm feeling"
    ),
    num_comparisons=5,
<<<<<<< HEAD
    # you can also set this to 'back' and it will add the xvec to the
    # end of the resid stream vector
    xvec_position="front",
=======
>>>>>>> 114c4cc0
    model=model,
    rich_prompts=rich_prompts,
    seed=0,
    temperature=1,
    freq_penalty=1,
    top_p=0.3,
)

# %%<|MERGE_RESOLUTION|>--- conflicted
+++ resolved
@@ -3,17 +3,14 @@
 
 # %%
 from typing import List
+
+import torch
 from transformer_lens.HookedTransformer import HookedTransformer
 
-from algebraic_value_editing import completion_utils, utils
+from algebraic_value_editing import completion_utils, utils, hook_utils
 from algebraic_value_editing.prompt_utils import RichPrompt, get_x_vector
 
-<<<<<<< HEAD
 utils.enable_ipython_reload()
-=======
-import torch 
-from algebraic_value_editing import hook_utils
->>>>>>> 114c4cc0
 
 # %%
 model: HookedTransformer = HookedTransformer.from_pretrained(
@@ -36,11 +33,13 @@
 
 # Test the corresponding ActivationAddition
 act_add = RichPrompt(prompt=" wedding", coeff=1.0, act_name=6)
-hook_fns = hook_utils.hook_fns_from_rich_prompts(model=model, rich_prompts=[act_add])
+hook_fns = hook_utils.hook_fns_from_rich_prompts(
+    model=model, rich_prompts=[act_add]
+)
 try:
     for act_name, hook_fn in hook_fns.items():
         model.add_hook(act_name, hook_fn)
-    
+
     tokens: torch.Tensor = model.to_tokens("I love dogs")
     output_logits = model(tokens)
 
@@ -52,22 +51,28 @@
     model.remove_all_hook_fns()
 
 # %%
-# Get top 5 tokens 
-act_adds = [RichPrompt(prompt="Love ", coeff=5.0, act_name=6),
-RichPrompt(prompt="Hate", coeff=-5.0, act_name=6)]
-hook_fns = hook_utils.hook_fns_from_rich_prompts(model=model, rich_prompts=act_adds)
+# Get top 5 tokens
+act_adds = [
+    RichPrompt(prompt="Love ", coeff=5.0, act_name=6),
+    RichPrompt(prompt="Hate", coeff=-5.0, act_name=6),
+]
+hook_fns = hook_utils.hook_fns_from_rich_prompts(
+    model=model, rich_prompts=act_adds
+)
 try:
     # for act_name, hook_fn in hook_fns.items():
     #     model.add_hook(act_name, hook_fn)
-    
+
     tokens: torch.Tensor = model.to_tokens("I hate you because")
     output_logits = model(tokens)
-    
+
     output_tokens = torch.topk(output_logits, k=5, dim=-1).indices
     pos: int = 2
-    output_tokens_str = list(map(model.to_string, output_tokens[0,pos]))
+    output_tokens_str = list(map(model.to_string, output_tokens[0, pos]))
     print(f"For prompt tokenization {model.to_str_tokens(tokens)}")
-    print(f"After modification, the 5 tokens at pos={pos} are {output_tokens_str}\n")
+    print(
+        f"After modification, the 5 tokens at pos={pos} are {output_tokens_str}\n"
+    )
 finally:
     model.remove_all_hook_fns()
 
@@ -88,12 +93,6 @@
         "Yesterday, my dog died. Today, I got denied for a raise. I'm feeling"
     ),
     num_comparisons=5,
-<<<<<<< HEAD
-    # you can also set this to 'back' and it will add the xvec to the
-    # end of the resid stream vector
-    xvec_position="front",
-=======
->>>>>>> 114c4cc0
     model=model,
     rich_prompts=rich_prompts,
     seed=0,
